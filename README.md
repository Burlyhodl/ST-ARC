# ST-ARC - Automated SEO Blog Post Generator for SolarTopps

ST-Article Creator and AI article generator that creates fully optimized, expert-level blog content for SolarTopps.com that meets Yoast SEO, Google Search Console, and SEMrush standards.

## Features

✅ **1500+ word minimum content** - Professional, comprehensive articles  
✅ **Yoast SEO compliant** - Green scores for both SEO and Readability  
✅ **Raw HTML output** - Ready for WordPress block editor  
✅ **JSON-LD Schema** - BlogPosting structured data for enhanced Google AI understanding  
✅ **SEO-optimized metadata** - Title, meta description, slug generation  
✅ **Inline source links** - Descriptive anchor text that flows naturally  
✅ **Data visualization** - HTML/CSS/JS charts with solar industry data  
✅ **Multiple input methods** - URL, text, or file input supported  
✅ **Keyword optimization** - Primary and secondary keyword integration  
✅ **Font: Montserrat** - Professional, readable typography  

## Installation

1. Clone the repository:
```bash
git clone https://github.com/Burlyhodl/ST-ARC.git
cd ST-ARC
```

2. Install dependencies:
```bash
pip install -r requirements.txt
```

## Usage

### Interactive Mode

Run the generator in interactive mode:

```bash
python seo_blog_generator.py
```

You'll be prompted for:
- **Source Input**: URL, pasted text, or file path
- **Target Keyword**: Primary SEO focus keyword
- **Secondary Keywords**: Optional semantic variations (comma-separated)
- **Slug**: URL slug (auto-generated if not provided)
- **Data Visualization**: Optional custom data points for charts

### Example Workflow

```
📎 Source Input Options:
1. Enter a URL
2. Paste text content
3. Specify a file path

Select input method (1-3): 1
Enter URL: https://example.com/solar-article

🔑 Enter target keyword or phrase: Tesla Powerwall installation cost Arizona

🧠 Enter secondary keywords (comma-separated, or press Enter to skip): 
powerwall cost, battery storage Arizona, solar battery installation

📌 Enter preferred slug (or press Enter to auto-generate): 
tesla-powerwall-installation-cost-arizona

📈 Do you want to provide custom data for visualization? (y/n): y
Enter data points (format: label1:value1,label2:value2,...):
2020:15,2021:23,2022:35,2023:48,2024:62

Generating SEO-optimized blog post...
```

## Output Structure

The generator produces:

### 1. **Meta Data**
- SEO-optimized title (with keyword)
- URL-friendly slug
- Meta description (155-160 chars)
- Word count statistics

### 2. **HTML Content**
- H1 title with keyword
- Multiple H2 and H3 headings
- 1500+ words of optimized content
- Montserrat font styling
- Short paragraphs (2-5 lines)
- Transition words (>30%)
- Passive voice (<10%)

### 3. **Data Visualization**
- HTML/CSS/JS bar chart
- Customizable or default solar data
- Responsive design
- Professional styling

### 4. **JSON-LD Schema**
- BlogPosting structured data
- Publisher information
- Date metadata
- Canonical URL

### 5. **Inline Links**
- Descriptive anchor text
- Authority sources (.gov, .edu)
- Natural sentence integration
- Purpose documentation

## SEO Optimization Features

### Keyword Usage
- ✅ Primary keyword in title
- ✅ Primary keyword in first paragraph
- ✅ Primary keyword in at least one H2 heading
- ✅ Minimum 5 keyword instances throughout article
- ✅ Natural keyword distribution

### Readability
- ✅ Short paragraphs (2-5 lines)
- ✅ Transition words (>30%)
- ✅ Active voice (>90%)
- ✅ Subheadings every 300 words
- ✅ Bullet points and lists
- ✅ Clear, accessible language

### Technical SEO
- ✅ Semantic HTML5 structure
- ✅ Meta tags optimized
- ✅ Schema.org markup
- ✅ Mobile-responsive design
- ✅ Fast-loading charts
- ✅ Canonical URL

## WordPress Integration

### Manual Upload
1. Copy the generated HTML from the output
2. In WordPress, create a new post
3. Switch to "Code Editor" or HTML block
4. Paste the HTML content
5. Set the title, slug, and meta description
6. Add JSON-LD schema via theme header or SEO plugin

### API Upload (Advanced)
The generator outputs WordPress-ready HTML that can be posted via REST API:

```python
import requests

# WordPress site credentials
wp_url = "https://solartopps.com/wp-json/wp/v2/posts"
wp_user = "your_username"
wp_password = "your_app_password"

# Post data
post_data = {
    "title": result['title'],
    "content": result['content'],
    "slug": result['slug'],
    "status": "draft",  # or "publish"
    "meta": {
        "description": result['meta_description']
    }
}

# Make request
response = requests.post(
    wp_url,
    json=post_data,
    auth=(wp_user, wp_password)
)
```

## Yoast SEO Compliance

The generator ensures green scores for:

### SEO Analysis
- ✅ Keyphrase in title
- ✅ Keyphrase in meta description
- ✅ Keyphrase in introduction
- ✅ Keyphrase in subheading
- ✅ Keyphrase density (0.5-2.5%)
- ✅ Meta description length
- ✅ Text length (>300 words)
- ✅ Outbound links
- ✅ Image alt attributes (when images added)

### Readability Analysis
- ✅ Subheading distribution
- ✅ Paragraph length (<150 words)
- ✅ Sentence length (<20 words avg)
- ✅ Transition words
- ✅ Passive voice
- ✅ Flesch Reading Ease

## Example Output Files

Generated files are saved as `blog_{slug}.html` in the current directory.

Example: `blog_tesla-powerwall-installation-cost-arizona.html`

## Customization

### Modify Content Structure
Edit `generate_html_content()` method to adjust:
- Section headings
- Content flow
- Paragraph structure
- List formats

### Adjust SEO Parameters
Modify class attributes:
```python
generator.word_count_target = 2000  # Change word count
generator.keyword_density_min = 7   # Adjust keyword frequency
```

### Custom Chart Styles
Edit `generate_data_visualization()` to customize:
- Chart type (bar, line, pie)
- Colors and styling
- Data format
- Responsive behavior

## Best Practices

### Keywords
- Choose specific, realistic keywords (e.g., "solar panel installation Phoenix AZ")
- Avoid overly broad terms
- Use semantic variations naturally
- Research keyword volume and competition

### Content Input
- Provide high-quality reference material
- Use trusted sources for citations
- Include relevant statistics and data
- Ensure factual accuracy

### Citations
- Link to authoritative sources (.gov, .edu, industry leaders)
- Use descriptive anchor text (not "click here")
- Ensure links are relevant and add value
- Mix internal and external links

## Troubleshooting

### URL Fetching Issues
If URL fetching fails:
- Check internet connection
- Verify URL is accessible
- Try using text input instead
- Check for CAPTCHA or blocking

### Keyword Not Appearing Enough
- Increase content length
- Add more relevant sections
- Use keyword variations
- Check keyword spelling

### Low Word Count
- Provide more detailed reference content
- Add more sections to template
- Expand on technical details
- Include more examples

## Contributing

Contributions welcome! Please:
1. Fork the repository
2. Create a feature branch
3. Make your changes
4. Submit a pull request

## License

This project is provided as-is for SolarTopps content creation.

## Credits

For more GPTs by God of Prompt, visit https://godofprompt.ai/gpts

---

**Note**: This tool generates content based on reference materials and templates. Always review and edit generated content for accuracy, brand voice, and specific requirements before publishing.
# ST-ARC
<<<<<<< HEAD
ST-Article Creator and AI article generator 

## 🚀 SolarTopps Blog Post Generator

A professional-grade HTML blog post generator specifically designed for SolarTopps.com. This tool creates fully SEO-optimized, expert-level blog posts with comprehensive features including structured data, citations, and responsive design.

## ✨ Features

### SEO Optimization
- ✅ **Meta Title** (optimal 50-60 characters, acceptable 30-70)
- ✅ **Meta Description** (optimal 150-160 characters, acceptable 120-160)
- ✅ **URL-Friendly Slug** (automatically generated from keyword)
- ✅ **Schema.org BlogPosting JSON-LD** (structured data for search engines)
- ✅ **Open Graph Tags** (Facebook/social media optimization)
- ✅ **Twitter Card Tags** (Twitter sharing optimization)
- ✅ **Semantic HTML5** (proper heading hierarchy)

### Content Structure
- ✅ **H1, H2, H3 Headings** (proper hierarchical structure)
- ✅ **1500+ Words** (expert-level, comprehensive content)
- ✅ **Inline Citations** (7 academic-style references)
- ✅ **1 Internal Link** (to SolarTopps.com pages)
- ✅ **1 External Link** (to authoritative sources like energy.gov)
- ✅ **HTML Chart/Table** (data visualization with comparison metrics)

### Professional Design
- ✅ **Responsive CSS** (mobile-friendly, modern design)
- ✅ **Color Scheme** (matching SolarTopps brand - #ff6b35 accent)
- ✅ **Typography** (professional, readable fonts)
- ✅ **Visual Elements** (styled tables, callout boxes, citations)

### Compatibility
- ✅ **Yoast SEO** optimized
- ✅ **SEMRush** compliant
- ✅ **Google Search Console** ready
- ✅ **W3C HTML5** valid

## 📖 Usage

### Basic Usage

```bash
python3 blog_generator.py
```

This generates a blog post with the placeholder `[KEYWORD]` that you can replace with your actual keyword.

### Custom Keyword Usage

```python
from blog_generator import BlogPostGenerator

# Create a generator with your keyword
generator = BlogPostGenerator("Solar Panel Efficiency")

# Generate the complete HTML
html_content = generator.generate_full_html()

# Save to file
with open("solar_panel_efficiency.html", "w", encoding="utf-8") as f:
    f.write(html_content)
```

### Advanced Usage

```python
from blog_generator import BlogPostGenerator

# Initialize with your keyword
keyword = "Residential Solar Battery Storage"
generator = BlogPostGenerator(keyword)

# Access individual components
meta_title = generator.generate_meta_title()
meta_desc = generator.generate_meta_description()
slug = generator.slug
schema_json = generator.generate_schema_json()

# Generate full HTML
html = generator.generate_full_html()

# Save the output
output_file = f"blog_post_{slug}.html"
with open(output_file, "w", encoding="utf-8") as f:
    f.write(html)

print(f"✓ Generated: {output_file}")
```

## 📁 Output Files

When you run the generator, it creates:

1. **`blog_post_[slug].html`** - The complete HTML blog post
2. **`blog_post_[slug]_metadata.json`** - Metadata file containing:
   - Keyword
   - Slug
   - Meta title
   - Meta description
   - Publication date
   - URL

## 🎨 Customization

### Modifying the Template

The generator uses a class-based approach. You can extend or modify:

```python
class CustomBlogGenerator(BlogPostGenerator):
    def generate_meta_title(self):
        # Custom meta title logic
        return f"{self.keyword} - Your Custom Suffix"
    
    def generate_chart_html(self):
        # Custom chart implementation
        return "<div>Your custom chart</div>"
```

### Styling

The CSS is embedded in the HTML template. To customize colors, fonts, or layout:

1. Edit the `<style>` section in `blog_generator.py`
2. Modify color variables (primary: `#ff6b35`, text: `#2c3e50`)
3. Adjust typography or spacing as needed

## 🔍 SEO Best Practices Implemented

### On-Page SEO
- ✅ Single H1 tag per page
- ✅ Logical heading hierarchy (H1 → H2 → H3)
- ✅ Keyword placement in title, headings, and content
- ✅ Meta description with call-to-action
- ✅ Alt text ready structure for images
- ✅ Internal linking to related content
- ✅ External links to authoritative sources

### Technical SEO
- ✅ Clean, semantic HTML5
- ✅ Mobile-responsive design
- ✅ Fast-loading inline CSS
- ✅ Schema.org structured data
- ✅ Proper character encoding (UTF-8)
- ✅ SEO-friendly URL structure

### Content SEO
- ✅ 1500+ word count (comprehensive)
- ✅ Natural keyword integration
- ✅ Topic clusters and subtopics
- ✅ Citations and references
- ✅ Data-driven content (charts/tables)
- ✅ Clear, scannable formatting

## 📊 Word Count

The generated blog posts exceed **1500 words** of expert-level content, ensuring:
- Better search engine rankings
- Comprehensive topic coverage
- Higher user engagement
- Authority building

## 🔗 Links Structure

### Internal Link
Points to `https://www.solartopps.com/commercial-solar/` (customizable)

### External Link
Points to `https://www.energy.gov/renewable-energy` (authoritative source)

Both links use proper attributes:
- Internal: `class="internal-link"`
- External: `class="external-link" target="_blank" rel="noopener"`

## 📈 Chart/Data Visualization

Includes a professionally styled HTML table with:
- Comparison metrics
- Statistical data
- Performance indicators
- Environmental impact data
- Responsive design
- Inline styles for portability

## 🎯 Matching SolarTopps Style

The generator produces content that matches the tone and style of:
`https://www.solartopps.com/blog/kilowatt-hour-kwh-vs-megawatt-hour-mwh/`

Key style elements:
- Professional, expert-level tone
- Educational approach
- Data-driven content
- Clear explanations
- Practical applications
- Visual data presentation

## 🛠️ Requirements

- Python 3.6+
- No external dependencies (uses only standard library)

## 📝 Example Output

```
✓ Generated blog post: blog_post_keyword.html
✓ Slug: keyword
✓ Meta Title: [KEYWORD] | Complete Expert Guide 2025
✓ Meta Description: Expert guide to [KEYWORD]. Learn everything...
✓ Word count: 2347 words
✓ Generated metadata: blog_post_keyword_metadata.json

Blog post features:
  • H1, H2, and H3 heading structure
  • SEO-optimized meta title and description
  • URL-friendly slug generation
  • Schema.org BlogPosting JSON-LD
  • Inline citations [1-7]
  • 1 internal link to SolarTopps
  • 1 external link to authoritative source
  • HTML chart/table with comparison data
  • Open Graph and Twitter Card meta tags
  • Mobile-responsive CSS styling
  • Professional formatting matching SolarTopps style
  • 1500+ word expert-level content
```

## 🚀 Quick Start

1. Clone the repository
2. Run the generator:
   ```bash
   python3 blog_generator.py
   ```
3. Open `blog_post_keyword.html` in a browser to preview
4. Replace `[KEYWORD]` with your actual keyword throughout the content
5. Upload to your CMS or website

## 📄 License

This tool is designed for SolarTopps.com content creation.

## 🤝 Contributing

To improve the generator:
1. Fork the repository
2. Create a feature branch
3. Make your changes
4. Submit a pull request

## 📞 Support

For questions or issues, please open a GitHub issue.

---

**Generated with ST-ARC** - Professional blog post generation for SolarTopps.com
=======
ST-Article Creator and AI article generator

## Uploading Articles to WordPress

1. **Install dependencies**
   ```bash
   pip install requests
   ```

2. **Export your WordPress application password** (or supply it via `--password`).
   ```bash
   export WP_APPLICATION_PASSWORD="abcd efgh ijkl mnop qrst uvwx"
   ```

3. **Run the uploader script** from the project root. Provide your WordPress username and the HTML file generated in `content/`.
   ```bash
   python scripts/upload_to_wordpress.py content/solar-roi-playbook.html \
       --username your-wordpress-username \
       --status draft
   ```

   Use `--dry-run` to inspect the payload without sending it, or `--status publish` when ready to go live. Category and tag IDs can be added with `--categories` and `--tags` respectively.
>>>>>>> b8e01a61
<|MERGE_RESOLUTION|>--- conflicted
+++ resolved
@@ -286,7 +286,6 @@
 
 **Note**: This tool generates content based on reference materials and templates. Always review and edit generated content for accuracy, brand voice, and specific requirements before publishing.
 # ST-ARC
-<<<<<<< HEAD
 ST-Article Creator and AI article generator 
 
 ## 🚀 SolarTopps Blog Post Generator
@@ -544,7 +543,6 @@
 ---
 
 **Generated with ST-ARC** - Professional blog post generation for SolarTopps.com
-=======
 ST-Article Creator and AI article generator
 
 ## Uploading Articles to WordPress
@@ -566,5 +564,4 @@
        --status draft
    ```
 
-   Use `--dry-run` to inspect the payload without sending it, or `--status publish` when ready to go live. Category and tag IDs can be added with `--categories` and `--tags` respectively.
->>>>>>> b8e01a61
+   Use `--dry-run` to inspect the payload without sending it, or `--status publish` when ready to go live. Category and tag IDs can be added with `--categories` and `--tags` respectively.